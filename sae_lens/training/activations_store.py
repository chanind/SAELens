--- conflicted
+++ resolved
@@ -14,14 +14,8 @@
 from huggingface_hub.utils import HfHubHTTPError
 from jaxtyping import Float, Int
 from requests import HTTPError
-<<<<<<< HEAD
-from safetensors.torch import save_file
+from safetensors.torch import load_file, save_file
 from tqdm.auto import tqdm
-=======
-from safetensors.torch import load_file, save_file
-from torch.utils.data import DataLoader
-from tqdm import tqdm
->>>>>>> 5deddc6a
 from transformer_lens.hook_points import HookedRootModule
 from transformers import AutoTokenizer, PreTrainedTokenizerBase
 
@@ -748,11 +742,7 @@
         result = {
             "n_dataset_processed": torch.tensor(self.n_dataset_processed),
         }
-<<<<<<< HEAD
-=======
-        if self._storage_buffer is not None:  # first time might be None
-            result["storage_buffer_activations"] = self._storage_buffer
->>>>>>> 5deddc6a
+
         if self.estimated_norm_scaling_factor is not None:
             result["estimated_norm_scaling_factor"] = torch.tensor(
                 self.estimated_norm_scaling_factor
@@ -804,18 +794,6 @@
                 f"Restored activation norm scaling factor: {self.estimated_norm_scaling_factor}"
             )
 
-        # Restore storage buffer if present
-        buffer_activations = None
-
-        if "storage_buffer_activations" in state_dict:
-            buffer_activations = state_dict["storage_buffer_activations"]
-
-        if buffer_activations is not None:
-            self._storage_buffer = buffer_activations
-            logger.info(
-                f"Restored storage buffer with shape {buffer_activations.shape}"
-            )
-
 
 def validate_pretokenized_dataset_tokenizer(
     dataset_path: str, model_tokenizer: PreTrainedTokenizerBase
